import warnings
from hashlib import md5
import io
import os
import logging

from .transaction import Transaction
from .utils import read_block, tokenize, stringify_path

logger = logging.getLogger("fsspec")


def make_instance(cls, args, kwargs):
    return cls(*args, **kwargs)


class _Cached(type):
    """
    Metaclass for caching file system instances.

    Notes
    -----
    Instances are cached according to

    * The values of the class attributes listed in `_extra_tokenize_attributes`
    * The arguments passed to ``__init__``.

    This creates an additional reference to the filesystem, which prevents the
    filesystem from being garbage collected when all *user* references go away.
    A call to the :meth:`AbstractFileSystem.clear_instance_cache` must *also*
    be made for a filesystem instance to be garbage collected.
    """

    cachable = True
    _extra_tokenize_attributes = ()

    def __init__(cls, *args, **kwargs):
        super().__init__(*args, **kwargs)
        # Note: we intentionally create a reference here, to avoid garbage
        # collecting instances when all other references are gone. To really
        # delete a FileSystem, the cache must be cleared.
        cls._cache = {}

    def __call__(cls, *args, **kwargs):
        extra_tokens = tuple(
            getattr(cls, attr, None) for attr in cls._extra_tokenize_attributes
        )
        token = tokenize(cls, *args, *extra_tokens, **kwargs)
        if cls.cachable and token in cls._cache:
            return cls._cache[token]
        else:
            obj = super().__call__(*args, **kwargs)
            # Setting _fs_token here causes some static linters to complain.
            obj._fs_token_ = token
            obj.storage_args = args
            obj.storage_options = kwargs

            if cls.cachable:
                cls._cache[token] = obj
            return obj


try:  # optionally derive from pyarrow's FileSystem, if available
    import pyarrow as pa

    up = pa.filesystem.DaskFileSystem
except ImportError:
    up = object


class AbstractFileSystem(up, metaclass=_Cached):
    """
    An abstract super-class for pythonic file-systems

    Implementations are expected to be compatible with or, better, subclass
    from here.
    """

    cachable = True  # this class can be cached, instances reused
    _cached = False
    blocksize = 2 ** 22
    sep = "/"
    protocol = "abstract"
    root_marker = ""  # For some FSs, may require leading '/' or other character

    #: Extra *class attributes* that should be considered when hashing.
    _extra_tokenize_attributes = ()

    def __init__(self, *args, **storage_options):
        """Create and configure file-system instance

        Instances may be cachable, so if similar enough arguments are seen
        a new instance is not required. The token attribute exists to allow
        implementations to cache instances if they wish.

        A reasonable default should be provided if there are no arguments.

        Subclasses should call this method.

        Magic kwargs that affect functionality here:
        add_docs: if True, will append docstrings from this spec to the
            specific implementation
        """
        if self._cached:
            # reusing instance, don't change
            return
        self._cached = True
        self._intrans = False
        self._transaction = None
        self.dircache = {}

        if storage_options.pop("add_docs", None):
            warnings.warn("add_docs is no longer supported.", FutureWarning)

        if storage_options.pop("add_aliases", None):
            warnings.warn("add_aliases has been removed.", FutureWarning)
        # This is set in _Cached
        self._fs_token_ = None

    @property
    def _fs_token(self):
        return self._fs_token_

    def __dask_tokenize__(self):
        return self._fs_token

    def __hash__(self):
        return int(self._fs_token, 16)

    def __eq__(self, other):
        return isinstance(other, type(self)) and self._fs_token == other._fs_token

    @classmethod
    def _strip_protocol(cls, path):
        """ Turn path from fully-qualified to file-system-specific

        May require FS-specific handling, e.g., for relative paths or links.
        """
        path = stringify_path(path)
        protos = (cls.protocol,) if isinstance(cls.protocol, str) else cls.protocol
        for protocol in protos:
            path = path.rstrip("/")
            if path.startswith(protocol + "://"):
                path = path[len(protocol) + 3 :]
            elif path.startswith(protocol + ":"):
                path = path[len(protocol) + 1 :]
        # use of root_marker to make minimum required path, e.g., "/"
        return path or cls.root_marker

    @staticmethod
    def _get_kwargs_from_urls(paths):
        """If kwargs can be encoded in the paths, extract them here

        This should happen before instantiation of the class; incoming paths
        then should be amended to strip the options in methods.

        Examples may look like an sftp path "sftp://user@host:/my/path", where
        the user and host should become kwargs and later get stripped.
        """
        # by default, nothing happens
        return {}

    @classmethod
    def current(cls):
        """ Return the most recently created FileSystem

        If no instance has been created, then create one with defaults
        """
        if not len(cls._cache):
            return cls()
        else:
            return list(cls._cache.values())[-1]

    @property
    def transaction(self):
        """A context within which files are committed together upon exit

        Requires the file class to implement `.commit()` and `.discard()`
        for the normal and exception cases.
        """
        if self._transaction is None:
            self._transaction = Transaction(self)
        return self._transaction

    def start_transaction(self):
        """Begin write transaction for deferring files, non-context version"""
        self._intrans = True
        self._transaction = Transaction(self)
        return self.transaction

    def end_transaction(self):
        """Finish write transaction, non-context version"""
        self.transaction.complete()
        self._transaction = None

    def invalidate_cache(self, path=None):
        """
        Discard any cached directory information

        Parameters
        ----------
        path: string or None
            If None, clear all listings cached else listings at or under given
            path.
        """
        pass  # not necessary to implement, may have no cache

    def mkdir(self, path, create_parents=True, **kwargs):
        """
        Create directory entry at path

        For systems that don't have true directories, may create an for
        this instance only and not touch the real filesystem

        Parameters
        ----------
        path: str
            location
        create_parents: bool
            if True, this is equivalent to ``makedirs``
        kwargs:
            may be permissions, etc.
        """
        pass  # not necessary to implement, may not have directories

    def makedirs(self, path, exist_ok=False):
        """Recursively make directories

        Creates directory at path and any intervening required directories.
        Raises exception if, for instance, the path already exists but is a
        file.

        Parameters
        ----------
        path: str
            leaf directory name
        exist_ok: bool (False)
            If True, will error if the target already exists
        """
        pass  # not necessary to implement, may not have directories

    def rmdir(self, path):
        """Remove a directory, if empty"""
        pass  # not necessary to implement, may not have directories

    def ls(self, path, detail=True, **kwargs):
        """List objects at path.

        This should include subdirectories and files at that location. The
        difference between a file and a directory must be clear when details
        are requested.

        The specific keys, or perhaps a FileInfo class, or similar, is TBD,
        but must be consistent across implementations.
        Must include:
        - full path to the entry (without protocol)
        - size of the entry, in bytes. If the value cannot be determined, will
          be ``None``.
        - type of entry, "file", "directory" or other

        Additional information
        may be present, aproriate to the file-system, e.g., generation,
        checksum, etc.

        May use refresh=True|False to allow use of self._ls_from_cache to
        check for a saved listing and avoid calling the backend. This would be
        common where listing may be expensive.

        Parameters
        ----------
        path: str
        detail: bool
            if True, gives a list of dictionaries, where each is the same as
            the result of ``info(path)``. If False, gives a list of paths
            (str).
        kwargs: may have additional backend-specific options, such as version
            information

        Returns
        -------
        List of strings if detail is False, or list of directory information
        dicts if detail is True.
        """
        raise NotImplementedError

    def _ls_from_cache(self, path):
        """Check cache for listing

        Returns listing, if found (may me empty list for a directly that exists
        but contains nothing), None if not in cache.
        """
        parent = self._parent(path)
        if path in self.dircache:
            return self.dircache[path]
        elif parent in self.dircache:
            files = [f for f in self.dircache[parent] if f["name"] == path]
            if len(files) == 0:
                # parent dir was listed but did not contain this file
                raise FileNotFoundError(path)
            return files

    def walk(self, path, maxdepth=None, **kwargs):
        """ Return all files belows path

        List all files, recursing into subdirectories; output is iterator-style,
        like ``os.walk()``. For a simple list of files, ``find()`` is available.

        Note that the "files" outputted will include anything that is not
        a directory, such as links.

        Parameters
        ----------
        path: str
            Root to recurse into
        maxdepth: int
            Maximum recursion depth. None means limitless, but not recommended
            on link-based file-systems.
        kwargs: passed to ``ls``
        """
        path = self._strip_protocol(path)
        full_dirs = {}
        dirs = {}
        files = {}

        detail = kwargs.pop("detail", False)
        try:
            listing = self.ls(path, detail=True, **kwargs)
        except (FileNotFoundError, IOError):
            return [], [], []

        for info in listing:
            # each info name must be at least [path]/part , but here
            # we check also for names like [path]/part/
            pathname = info["name"].rstrip("/")
            name = pathname.rsplit("/", 1)[-1]
            if info["type"] == "directory" and pathname != path:
                # do not include "self" path
                full_dirs[pathname] = info
                dirs[name] = info
            elif pathname == path:
                # file-like with same name as give path
                files[""] = info
            else:
                files[name] = info

        if detail:
            yield path, dirs, files
        else:
            yield path, list(dirs), list(files)

        if maxdepth is not None:
            maxdepth -= 1
            if maxdepth < 1:
                return

        for d in full_dirs:
            yield from self.walk(d, maxdepth=maxdepth, detail=detail, **kwargs)

    def find(self, path, maxdepth=None, withdirs=False, **kwargs):
        """List all files below path.

        Like posix ``find`` command without conditions

        Parameters
        ----------
        path : str
        maxdepth: int or None
            If not None, the maximum number of levels to descend
        withdirs: bool
            Whether to include directory paths in the output. This is True
            when used by glob, but users usually only want files.
        kwargs are passed to ``ls``.
        """
        # TODO: allow equivalent of -name parameter
<<<<<<< HEAD
        out = set()
        path = self._strip_protocol(path)
        for path, dirs, files in self.walk(path, maxdepth, **kwargs):
=======
        out = dict()
        detail = kwargs.pop("detail", False)
        for path, dirs, files in self.walk(path, maxdepth, detail=True, **kwargs):
>>>>>>> 4e3fccfa
            if withdirs:
                files.update(dirs)
            out.update({info["name"]: info for name, info in files.items()})
        if self.isfile(path) and path not in out:
            # walk works on directories, but find should also return [path]
            # when path happens to be a file
            out[path] = {}
        names = sorted(out)
        if not detail:
            return names
        else:
            return {name: out[name] for name in names}

    def du(self, path, total=True, maxdepth=None, **kwargs):
        """Space used by files within a path

        Parameters
        ----------
        path: str
        total: bool
            whether to sum all the file sizes
        maxdepth: int or None
            maximum number of directory levels to descend, None for unlimited.
        kwargs: passed to ``ls``

        Returns
        -------
        Dict of {fn: size} if total=False, or int otherwise, where numbers
        refer to bytes used.
        """
        sizes = {}
        for f in self.find(path, maxdepth=maxdepth, **kwargs):
            info = self.info(f)
            sizes[info["name"]] = info["size"]
        if total:
            return sum(sizes.values())
        else:
            return sizes

    def glob(self, path, **kwargs):
        """
        Find files by glob-matching.

        If the path ends with '/' and does not contain "*", it is essentially
        the same as ``ls(path)``, returning only files.

        We support ``"**"``,
        ``"?"`` and ``"[..]"``.

        kwargs are passed to ``ls``.
        """
        import re
        from glob import has_magic

        ends = path.endswith("/")
        path = self._strip_protocol(path)
        indstar = path.find("*") if path.find("*") >= 0 else len(path)
        indques = path.find("?") if path.find("?") >= 0 else len(path)
        indbrace = path.find("[") if path.find("[") >= 0 else len(path)

        ind = min(indstar, indques, indbrace)

        detail = kwargs.pop("detail", False)

        if not has_magic(path):
            root = path
            depth = 1
            if ends:
                path += "/*"
            elif self.exists(path):
                if not detail:
                    return [path]
                else:
                    return {path: self.info(path)}
            else:
                if not detail:
                    return []  # glob of non-existent returns empty
                else:
                    return {}
        elif "/" in path[:ind]:
            ind2 = path[:ind].rindex("/")
            root = path[: ind2 + 1]
            depth = 20 if "**" in path else path[ind2 + 1 :].count("/") + 1
        else:
            root = ""
            depth = 20 if "**" in path else 1

        allpaths = self.find(root, maxdepth=depth, withdirs=True, detail=True, **kwargs)
        pattern = (
            "^"
            + (
                path.replace("\\", r"\\")
                .replace(".", r"\.")
                .replace("+", r"\+")
                .replace("//", "/")
                .replace("(", r"\(")
                .replace(")", r"\)")
                .replace("|", r"\|")
                .rstrip("/")
                .replace("?", ".")
            )
            + "$"
        )
        pattern = re.sub("[*]{2}", "=PLACEHOLDER=", pattern)
        pattern = re.sub("[*]", "[^/]*", pattern)
        pattern = re.compile(pattern.replace("=PLACEHOLDER=", ".*"))
        out = {
            p: allpaths[p]
            for p in sorted(allpaths)
            if pattern.match(p.replace("//", "/").rstrip("/"))
        }
        if detail:
            return out
        else:
            return list(out)

    def exists(self, path):
        """Is there a file at the given path"""
        try:
            self.info(path)
            return True
        except:  # noqa: E722
            # any exception allowed bar FileNotFoundError?
            return False

    def info(self, path, **kwargs):
        """Give details of entry at path

        Returns a single dictionary, with exactly the same information as ``ls``
        would with ``detail=True``.

        The default implementation should calls ls and could be overridden by a
        shortcut. kwargs are passed on to ```ls()``.

        Some file systems might not be able to measure the file's size, in
        which case, the returned dict will include ``'size': None``.

        Returns
        -------
        dict with keys: name (full path in the FS), size (in bytes), type (file,
        directory, or something else) and other FS-specific keys.
        """
        path = self._strip_protocol(path)
        out = self.ls(self._parent(path), detail=True, **kwargs)
        out = [o for o in out if o["name"].rstrip("/") == path]
        if out:
            return out[0]
        out = self.ls(path, detail=True, **kwargs)
        path = path.rstrip("/")
        out1 = [o for o in out if o["name"].rstrip("/") == path]
        if len(out1) == 1:
            if "size" not in out1[0]:
                out1[0]["size"] = None
            return out1[0]
        elif len(out1) > 1 or out:
            return {"name": path, "size": 0, "type": "directory"}
        else:
            raise FileNotFoundError(path)

    def checksum(self, path):
        """Unique value for current version of file

        If the checksum is the same from one moment to another, the contents
        are guaranteed to be the same. If the checksum changes, the contents
        *might* have changed.

        This should normally be overridden; default will probably capture
        creation/modification timestamp (which would be good) or maybe
        access timestamp (which would be bad)
        """
        return int(tokenize(self.info(path)), 16)

    def size(self, path):
        """Size in bytes of file"""
        return self.info(path).get("size", None)

    def isdir(self, path):
        """Is this entry directory-like?"""
        try:
            return self.info(path)["type"] == "directory"
        except FileNotFoundError:
            return False

    def isfile(self, path):
        """Is this entry file-like?"""
        try:
            return self.info(path)["type"] == "file"
        except:  # noqa: E722
            return False

    def cat(self, path):
        """ Get the content of a file """
        return self.open(path, "rb").read()

    def get(self, rpath, lpath, recursive=False, **kwargs):
        """Copy file to local.

        Possible extension: maybe should be able to copy to any file-system
        (streaming through local).
        """
        rpath = self._strip_protocol(rpath)
        if recursive:
            rpaths = self.find(rpath)
            lpaths = [
                os.path.join(lpath, path[len(rpath) :].lstrip("/")) for path in rpaths
            ]
            for lpath in lpaths:
                dirname = os.path.dirname(lpath)
                if not os.path.isdir(dirname):
                    os.makedirs(dirname)
        else:
            rpaths = [rpath]
            lpaths = [lpath]
        for lpath, rpath in zip(lpaths, rpaths):
            with self.open(rpath, "rb", **kwargs) as f1:
                with open(lpath, "wb") as f2:
                    data = True
                    while data:
                        data = f1.read(self.blocksize)
                        f2.write(data)

    def put(self, lpath, rpath, recursive=False, **kwargs):
        """ Upload file from local """
        if recursive:
            lpaths = []
            for dirname, subdirlist, filelist in os.walk(lpath):
                lpaths += [os.path.join(dirname, filename) for filename in filelist]
            rootdir = os.path.basename(lpath.rstrip("/"))
            if self.exists(rpath):
                # copy lpath inside rpath directory
                rpath2 = os.path.join(rpath, rootdir)
            else:
                # copy lpath as rpath directory
                rpath2 = rpath
            rpaths = [
                os.path.join(rpath2, path[len(lpath) :].lstrip("/")) for path in lpaths
            ]
        else:
            lpaths = [lpath]
            rpaths = [rpath]
        for lpath, rpath in zip(lpaths, rpaths):
            with open(lpath, "rb") as f1:
                with self.open(rpath, "wb", **kwargs) as f2:
                    data = True
                    while data:
                        data = f1.read(self.blocksize)
                        f2.write(data)

    def head(self, path, size=1024):
        """ Get the first ``size`` bytes from file """
        with self.open(path, "rb") as f:
            return f.read(size)

    def tail(self, path, size=1024):
        """ Get the last ``size`` bytes from file """
        with self.open(path, "rb") as f:
            f.seek(max(-size, -f.size), 2)
            return f.read()

    def copy(self, path1, path2, **kwargs):
        """ Copy within two locations in the filesystem"""
        raise NotImplementedError

    def mv(self, path1, path2, **kwargs):
        """ Move file from one location to another """
        self.copy(path1, path2, **kwargs)
        self.rm(path1, recursive=False)

    def _rm(self, path):
        """Delete a file"""
        raise NotImplementedError

    def rm(self, path, recursive=False, maxdepth=None):
        """Delete files.

        Parameters
        ----------
        path: str or list of str
            File(s) to delete.
        recursive: bool
            If file(s) are directories, recursively delete contents and then
            also remove the directory
        maxdepth: int or None
            Depth to pass to walk for finding files to delete, if recursive.
            If None, there will be no limit and infinite recursion may be
            possible.
        """
        # prefer some bulk method, if possible
        if not isinstance(path, list):
            path = [path]
        for p in path:
            if recursive:
                out = self.walk(p, maxdepth=maxdepth)
                for pa_, _, files in reversed(list(out)):
                    for name in files:
                        fn = "/".join([pa_, name]) if pa_ else name
                        self.rm(fn)
                    self.rmdir(pa_)
            else:
                self._rm(p)

    @classmethod
    def _parent(cls, path):
        path = cls._strip_protocol(path.rstrip("/"))
        if "/" in path:
            return cls.root_marker + path.rsplit("/", 1)[0]
        else:
            return cls.root_marker

    def _open(
        self,
        path,
        mode="rb",
        block_size=None,
        autocommit=True,
        cache_options=None,
        **kwargs
    ):
        """Return raw bytes-mode file-like from the file-system"""
        return AbstractBufferedFile(
            self,
            path,
            mode,
            block_size,
            autocommit,
            cache_options=cache_options,
            **kwargs
        )

    def open(self, path, mode="rb", block_size=None, cache_options=None, **kwargs):
        """
        Return a file-like object from the filesystem

        The resultant instance must function correctly in a context ``with``
        block.

        Parameters
        ----------
        path: str
            Target file
        mode: str like 'rb', 'w'
            See builtin ``open()``
        block_size: int
            Some indication of buffering - this is a value in bytes
        cache_options : dict, optional
            Extra arguments to pass through to the cache.
        encoding, errors, newline: passed on to TextIOWrapper for text mode
        """
        import io

        path = self._strip_protocol(path)
        if "b" not in mode:
            mode = mode.replace("t", "") + "b"

            text_kwargs = {
                k: kwargs.pop(k)
                for k in ["encoding", "errors", "newline"]
                if k in kwargs
            }
            return io.TextIOWrapper(
                self.open(path, mode, block_size, **kwargs), **text_kwargs
            )
        else:
            ac = kwargs.pop("autocommit", not self._intrans)
            f = self._open(
                path,
                mode=mode,
                block_size=block_size,
                autocommit=ac,
                cache_options=cache_options,
                **kwargs
            )
            if not ac:
                self.transaction.files.append(f)
            return f

    def touch(self, path, truncate=True, **kwargs):
        """ Create empty file, or update timestamp

        Parameters
        ----------
        path: str
            file location
        truncate: bool
            If True, always set file size to 0; if False, update timestamp and
            leave file unchanged, if backend allows this
        """
        if truncate or not self.exists(path):
            with self.open(path, "wb", **kwargs):
                pass
        else:
            raise NotImplementedError  # update timestamp, if possible

    def ukey(self, path):
        """Hash of file properties, to tell if it has changed"""
        return md5(str(self.info(path)).encode()).hexdigest()

    def read_block(self, fn, offset, length, delimiter=None):
        """ Read a block of bytes from

        Starting at ``offset`` of the file, read ``length`` bytes.  If
        ``delimiter`` is set then we ensure that the read starts and stops at
        delimiter boundaries that follow the locations ``offset`` and ``offset
        + length``.  If ``offset`` is zero then we start at zero.  The
        bytestring returned WILL include the end delimiter string.

        If offset+length is beyond the eof, reads to eof.

        Parameters
        ----------
        fn: string
            Path to filename
        offset: int
            Byte offset to start read
        length: int
            Number of bytes to read
        delimiter: bytes (optional)
            Ensure reading starts and stops at delimiter bytestring

        Examples
        --------
        >>> fs.read_block('data/file.csv', 0, 13)  # doctest: +SKIP
        b'Alice, 100\\nBo'
        >>> fs.read_block('data/file.csv', 0, 13, delimiter=b'\\n')  # doctest: +SKIP
        b'Alice, 100\\nBob, 200\\n'

        Use ``length=None`` to read to the end of the file.
        >>> fs.read_block('data/file.csv', 0, None, delimiter=b'\\n')  # doctest: +SKIP
        b'Alice, 100\\nBob, 200\\nCharlie, 300'

        See Also
        --------
        utils.read_block
        """
        with self.open(fn, "rb") as f:
            size = f.size
            if length is None:
                length = size
            if size is not None and offset + length > size:
                length = size - offset
            return read_block(f, offset, length, delimiter)

    def __reduce__(self):
        return make_instance, (type(self), self.storage_args, self.storage_options)

    def _get_pyarrow_filesystem(self):
        """
        Make a version of the FS instance which will be acceptable to pyarrow
        """
        # all instances already also derive from pyarrow
        return self

    def get_mapper(self, root, check=False, create=False):
        """Create key/value store based on this file-system

        Makes a MutibleMapping interface to the FS at the given root path.
        See ``fsspec.mapping.FSMap`` for further details.
        """
        from .mapping import FSMap

        return FSMap(root, self, check, create)

    @classmethod
    def clear_instance_cache(cls):
        """
        Clear the cache of filesystem instances.

        Notes
        -----
        Unless overridden by setting the ``cachable`` class attribute to False,
        the filesystem class stores a reference to newly created instances. This
        prevents Python's normal rules around garbage collection from working,
        since the instances refcount will not drop to zero until
        ``clear_instance_cache`` is called.
        """
        cls._cache.clear()

    # ------------------------------------------------------------------------
    # Aliases

    def makedir(self, path, create_parents=True, **kwargs):
        """Alias of :ref:`FilesystemSpec.mkdir`."""
        return self.mkdir(path, create_parents=create_parents, **kwargs)

    def mkdirs(self, path, exist_ok=False):
        """Alias of :ref:`FilesystemSpec.makedirs`."""
        return self.makedirs(path, exist_ok=exist_ok)

    def listdir(self, path, detail=True, **kwargs):
        """Alias of :ref:`FilesystemSpec.ls`."""
        return self.ls(path, detail=detail, **kwargs)

    def cp(self, path1, path2, **kwargs):
        """Alias of :ref:`FilesystemSpec.copy`."""
        return self.copy(path1, path2, **kwargs)

    def move(self, path1, path2, **kwargs):
        """Alias of :ref:`FilesystemSpec.mv`."""
        return self.mv(path1, path2, **kwargs)

    def stat(self, path, **kwargs):
        """Alias of :ref:`FilesystemSpec.info`."""
        return self.info(path, **kwargs)

    def disk_usage(self, path, total=True, maxdepth=None, **kwargs):
        """Alias of :ref:`FilesystemSpec.du`."""
        return self.du(path, total=total, maxdepth=maxdepth, **kwargs)

    def rename(self, path1, path2, **kwargs):
        """Alias of :ref:`FilesystemSpec.mv`."""
        return self.mv(path1, path2, **kwargs)

    def delete(self, path, recursive=False, maxdepth=None):
        """Alias of :ref:`FilesystemSpec.rm`."""
        return self.rm(path, recursive=recursive, maxdepth=maxdepth)

    def upload(self, lpath, rpath, recursive=False, **kwargs):
        """Alias of :ref:`FilesystemSpec.put`."""
        return self.put(lpath, rpath, recursive=recursive, **kwargs)

    def download(self, rpath, lpath, recursive=False, **kwargs):
        """Alias of :ref:`FilesystemSpec.get`."""
        return self.get(rpath, lpath, recursive=recursive, **kwargs)


class AbstractBufferedFile(io.IOBase):
    """Convenient class to derive from to provide buffering

    In the case that the backend does not provide a pythonic file-like object
    already, this class contains much of the logic to build one. The only
    methods that need to be overridden are ``_upload_chunk``,
    ``_initate_upload`` and ``_fetch_range``.
    """

    DEFAULT_BLOCK_SIZE = 5 * 2 ** 20

    def __init__(
        self,
        fs,
        path,
        mode="rb",
        block_size="default",
        autocommit=True,
        cache_type="readahead",
        cache_options=None,
        **kwargs
    ):
        """
        Template for files with buffered reading and writing

        Parameters
        ----------
        fs: instance of FileSystem
        path: str
            location in file-system
        mode: str
            Normal file modes. Currently only 'wb', 'ab' or 'rb'. Some file
            systems may be read-only, and some may not support append.
        block_size: int
            Buffer size for reading or writing, 'default' for class default
        autocommit: bool
            Whether to write to final destination; may only impact what
            happens when file is being closed.
        cache_type: {"readahead", "none", "mmap", "bytes"}, default "readahead"
            Caching policy in read mode. See the definitions in ``core``.
        cache_options : dict
            Additional options passed to the constructor for the cache specified
            by `cache_type`.
        kwargs:
            Gets stored as self.kwargs
        """
        from .core import caches

        self.path = path
        self.fs = fs
        self.mode = mode
        self.blocksize = (
            self.DEFAULT_BLOCK_SIZE if block_size in ["default", None] else block_size
        )
        self.loc = 0
        self.autocommit = autocommit
        self.end = None
        self.start = None
        self.closed = False

        if cache_options is None:
            cache_options = {}

        if "trim" in kwargs:
            warnings.warn(
                "Passing 'trim' to control the cache behavior has been deprecated. "
                "Specify it within the 'cache_options' argument instead.",
                FutureWarning,
            )
            cache_options["trim"] = kwargs.pop("trim")

        self.kwargs = kwargs

        if mode not in {"ab", "rb", "wb"}:
            raise NotImplementedError("File mode not supported")
        if mode == "rb":
            if not hasattr(self, "details"):
                self.details = fs.info(path)
            self.size = self.details["size"]
            self.cache = caches[cache_type](
                self.blocksize, self._fetch_range, self.size, **cache_options
            )
        else:
            self.buffer = io.BytesIO()
            self.offset = None
            self.forced = False
            self.location = None

    @property
    def closed(self):
        # get around this attr being read-only in IOBase
        return self._closed

    @closed.setter
    def closed(self, c):
        self._closed = c

    def __hash__(self):
        if "w" in self.mode:
            return id(self)
        else:
            return int(tokenize(self.details), 16)

    def __eq__(self, other):
        """Files are equal if they have the same checksum, only in read mode"""
        return self.mode == "rb" and other.mode == "rb" and hash(self) == hash(other)

    def commit(self):
        """Move from temp to final destination"""

    def discard(self):
        """Throw away temporary file"""

    def info(self):
        """ File information about this path """
        if "r" in self.mode:
            return self.details
        else:
            raise ValueError("Info not available while writing")

    def tell(self):
        """ Current file location """
        return self.loc

    def seek(self, loc, whence=0):
        """ Set current file location

        Parameters
        ----------
        loc: int
            byte location
        whence: {0, 1, 2}
            from start of file, current location or end of file, resp.
        """
        loc = int(loc)
        if not self.mode == "rb":
            raise ValueError("Seek only available in read mode")
        if whence == 0:
            nloc = loc
        elif whence == 1:
            nloc = self.loc + loc
        elif whence == 2:
            nloc = self.size + loc
        else:
            raise ValueError("invalid whence (%s, should be 0, 1 or 2)" % whence)
        if nloc < 0:
            raise ValueError("Seek before start of file")
        self.loc = nloc
        return self.loc

    def write(self, data):
        """
        Write data to buffer.

        Buffer only sent on flush() or if buffer is greater than
        or equal to blocksize.

        Parameters
        ----------
        data: bytes
            Set of bytes to be written.
        """
        if self.mode not in {"wb", "ab"}:
            raise ValueError("File not in write mode")
        if self.closed:
            raise ValueError("I/O operation on closed file.")
        if self.forced:
            raise ValueError("This file has been force-flushed, can only close")
        out = self.buffer.write(data)
        self.loc += out
        if self.buffer.tell() >= self.blocksize:
            self.flush()
        return out

    def flush(self, force=False):
        """
        Write buffered data to backend store.

        Writes the current buffer, if it is larger than the block-size, or if
        the file is being closed.

        Parameters
        ----------
        force: bool
            When closing, write the last block even if it is smaller than
            blocks are allowed to be. Disallows further writing to this file.
        """

        if self.closed:
            raise ValueError("Flush on closed file")
        if force and self.forced:
            raise ValueError("Force flush cannot be called more than once")
        if force:
            self.forced = True

        if self.mode not in {"wb", "ab"}:
            # no-op to flush on read-mode
            return

        if not force and self.buffer.tell() < self.blocksize:
            # Defer write on small block
            return

        if self.offset is None:
            # Initialize a multipart upload
            self.offset = 0
            self._initiate_upload()

        if self._upload_chunk(final=force) is not False:
            self.offset += self.buffer.seek(0, 2)
            self.buffer = io.BytesIO()

    def _upload_chunk(self, final=False):
        """ Write one part of a multi-block file upload

        Parameters
        ==========
        final: bool
            This is the last block, so should complete file, if
            self.autocommit is True.
        """
        # may not yet have been initialized, may neet to call _initialize_upload

    def _initiate_upload(self):
        """ Create remote file/upload """
        pass

    def _fetch_range(self, start, end):
        """Get the specified set of bytes from remote"""
        raise NotImplementedError

    def read(self, length=-1):
        """
        Return data from cache, or fetch pieces as necessary

        Parameters
        ----------
        length: int (-1)
            Number of bytes to read; if <0, all remaining bytes.
        """
        length = -1 if length is None else int(length)
        if self.mode != "rb":
            raise ValueError("File not in read mode")
        if length < 0:
            length = self.size - self.loc
        if self.closed:
            raise ValueError("I/O operation on closed file.")
        logger.debug("%s read: %i - %i" % (self, self.loc, self.loc + length))
        if length == 0:
            # don't even bother calling fetch
            return b""
        out = self.cache._fetch(self.loc, self.loc + length)
        self.loc += len(out)
        return out

    def readinto(self, b):
        """mirrors builtin file's readinto method

        https://docs.python.org/3/library/io.html#io.RawIOBase.readinto
        """
        data = self.read(len(b))
        b[: len(data)] = data
        return len(data)

    def readuntil(self, char=b"\n", blocks=None):
        """Return data between current position and first occurrence of char

        char is included in the output, except if the end of the tile is
        encountered first.

        Parameters
        ----------
        char: bytes
            Thing to find
        blocks: None or int
            How much to read in each go. Defaults to file blocksize - which may
            mean a new read on every call.
        """
        out = []
        while True:
            start = self.tell()
            part = self.read(blocks or self.blocksize)
            if len(part) == 0:
                break
            found = part.find(char)
            if found > -1:
                out.append(part[: found + len(char)])
                self.seek(start + found + len(char))
                break
            out.append(part)
        return b"".join(out)

    def readline(self):
        """Read until first occurrence of newline character

        Note that, because of character encoding, this is not necessarily a
        true line ending.
        """
        return self.readuntil(b"\n")

    def __next__(self):
        out = self.readline()
        if out:
            return out
        raise StopIteration

    def __iter__(self):
        return self

    def readlines(self):
        """Return all data, split by the newline character"""
        data = self.read()
        lines = data.split(b"\n")
        out = [l + b"\n" for l in lines[:-1]]
        if data.endswith(b"\n"):
            return out
        else:
            return out + [lines[-1]]
        # return list(self)  ???

    def readinto1(self, b):
        return self.readinto(b)

    def close(self):
        """ Close file

        Finalizes writes, discards cache
        """
        if self.closed:
            return
        if self.mode == "rb":
            self.cache = None
        else:
            if not self.forced:
                self.flush(force=True)

            if self.fs is not None:
                self.fs.invalidate_cache(self.path)
                self.fs.invalidate_cache(self.fs._parent(self.path))

        self.closed = True

    def readable(self):
        """Whether opened for reading"""
        return self.mode == "rb" and not self.closed

    def seekable(self):
        """Whether is seekable (only in read mode)"""
        return self.readable()

    def writable(self):
        """Whether opened for writing"""
        return self.mode in {"wb", "ab"} and not self.closed

    def __del__(self):
        self.close()

    def __str__(self):
        return "<File-like object %s, %s>" % (type(self.fs).__name__, self.path)

    __repr__ = __str__

    def __enter__(self):
        return self

    def __exit__(self, *args):
        self.close()<|MERGE_RESOLUTION|>--- conflicted
+++ resolved
@@ -372,15 +372,10 @@
         kwargs are passed to ``ls``.
         """
         # TODO: allow equivalent of -name parameter
-<<<<<<< HEAD
-        out = set()
         path = self._strip_protocol(path)
-        for path, dirs, files in self.walk(path, maxdepth, **kwargs):
-=======
         out = dict()
         detail = kwargs.pop("detail", False)
         for path, dirs, files in self.walk(path, maxdepth, detail=True, **kwargs):
->>>>>>> 4e3fccfa
             if withdirs:
                 files.update(dirs)
             out.update({info["name"]: info for name, info in files.items()})
