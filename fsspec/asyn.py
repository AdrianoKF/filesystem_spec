--- conflicted
+++ resolved
@@ -375,32 +375,22 @@
             lpath = make_path_posix(lpath)
         fs = LocalFileSystem()
         lpaths = fs.expand_path(lpath, recursive=recursive)
-<<<<<<< HEAD
-        rpaths = other_paths(lpaths, rpath)
-        callback = as_callback(kwargs.pop("callback", None))
-        batch_size = kwargs.pop("batch_size", self.batch_size)
-
-        coros = []
-        callback.lazy_call("set_size", len, lpaths)
-        for lpath, rpath in zip(lpaths, rpaths):
-            branch(callback, lpath, rpath, kwargs)
-            coros.append(self._put_file(lpath, rpath, **kwargs))
-        return await _run_coros_in_chunks(
-            coros, batch_size=batch_size, callback=callback
-=======
         dirs = [l for l in lpaths if os.path.isdir(l)]
         rdirs = other_paths(dirs, rpath)
         await asyncio.gather(*[self._makedirs(d, exist_ok=True) for d in rdirs])
         files = sorted(set(lpaths) - set(dirs))
         rpaths = other_paths(files, rpath)
+        callback = as_callback(kwargs.pop("callback", None))
         batch_size = kwargs.pop("batch_size", self.batch_size)
-        return await _throttled_gather(
-            [
-                self._put_file(lpath, rpath, **kwargs)
-                for lpath, rpath in zip(files, rpaths)
-            ],
-            batch_size=batch_size,
->>>>>>> f4671e89
+
+        coros = []
+        callback.call("set_size", len(files))
+        for lpath, rpath in zip(files, rpaths):
+            branch(callback, lpath, rpath, kwargs)
+            coros.append(self._put_file(lpath, rpath, **kwargs))
+
+        return await _run_coros_in_chunks(
+            coros, batch_size=batch_size, callback=callback
         )
 
     async def _get_file(self, rpath, lpath, **kwargs):
